--- conflicted
+++ resolved
@@ -254,28 +254,16 @@
         });
         self.emit('stream:error', serr, err);
         self.disconnect();
-<<<<<<< HEAD
-    });
-
-    ticket.request = req;
-
-    req.then(function (body) {
-        body = new Buffer(body, 'utf8').toString();
-
-        self.emit('raw:incoming', body);
-        self.emit('raw:incoming:' + ticket.id, body);
-    });
-
-    return req.then(function () {
-=======
     }).then(function (body) {
->>>>>>> de5dcb68
         self.requests = filter(self.requests, function (item) {
             return item.id !== ticket.id;
         });
 
         if (body) {
-            self.emit('raw:incoming', new Buffer(body, 'utf8').toString());
+            body = new Buffer(body, 'utf8').toString();
+
+            self.emit('raw:incoming', body);
+            self.emit('raw:incoming:' + ticket.id, body);
         }
 
         // do not (re)start long polling if terminating, or request is pending, or before authentication
